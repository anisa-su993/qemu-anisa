/*
 * Helpers for getting linearized buffers from iov / filling buffers into iovs
 *
 * Copyright IBM, Corp. 2007, 2008
 * Copyright (C) 2010 Red Hat, Inc.
 *
 * Author(s):
 *  Anthony Liguori <aliguori@us.ibm.com>
 *  Amit Shah <amit.shah@redhat.com>
 *  Michael Tokarev <mjt@tls.msk.ru>
 *
 * This work is licensed under the terms of the GNU GPL, version 2.  See
 * the COPYING file in the top-level directory.
 *
 * Contributions after 2012-01-13 are licensed under the terms of the
 * GNU GPL, version 2 or (at your option) any later version.
 */

#include "iov.h"

#ifdef _WIN32
# include <windows.h>
# include <winsock2.h>
#else
# include <sys/types.h>
# include <sys/socket.h>
#endif

size_t iov_from_buf(const struct iovec *iov, unsigned int iov_cnt,
                    size_t offset, const void *buf, size_t bytes)
{
    size_t done;
    unsigned int i;
    for (i = 0, done = 0; (offset || done < bytes) && i < iov_cnt; i++) {
        if (offset < iov[i].iov_len) {
            size_t len = MIN(iov[i].iov_len - offset, bytes - done);
            memcpy(iov[i].iov_base + offset, buf + done, len);
            done += len;
            offset = 0;
        } else {
            offset -= iov[i].iov_len;
        }
    }
    assert(offset == 0);
    return done;
}

size_t iov_to_buf(const struct iovec *iov, const unsigned int iov_cnt,
                  size_t offset, void *buf, size_t bytes)
{
    size_t done;
    unsigned int i;
    for (i = 0, done = 0; (offset || done < bytes) && i < iov_cnt; i++) {
        if (offset < iov[i].iov_len) {
            size_t len = MIN(iov[i].iov_len - offset, bytes - done);
            memcpy(buf + done, iov[i].iov_base + offset, len);
            done += len;
            offset = 0;
        } else {
            offset -= iov[i].iov_len;
        }
    }
    assert(offset == 0);
    return done;
}

size_t iov_memset(const struct iovec *iov, const unsigned int iov_cnt,
                  size_t offset, int fillc, size_t bytes)
{
    size_t done;
    unsigned int i;
    for (i = 0, done = 0; (offset || done < bytes) && i < iov_cnt; i++) {
        if (offset < iov[i].iov_len) {
            size_t len = MIN(iov[i].iov_len - offset, bytes - done);
            memset(iov[i].iov_base + offset, fillc, len);
            done += len;
            offset = 0;
        } else {
            offset -= iov[i].iov_len;
        }
    }
    assert(offset == 0);
    return done;
}

size_t iov_size(const struct iovec *iov, const unsigned int iov_cnt)
{
    size_t len;
    unsigned int i;

    len = 0;
    for (i = 0; i < iov_cnt; i++) {
        len += iov[i].iov_len;
    }
    return len;
}

/* helper function for iov_send_recv() */
static ssize_t
do_send_recv(int sockfd, struct iovec *iov, unsigned iov_cnt, bool do_send)
{
#if defined CONFIG_IOVEC && defined CONFIG_POSIX
    ssize_t ret;
    struct msghdr msg;
    memset(&msg, 0, sizeof(msg));
    msg.msg_iov = iov;
    msg.msg_iovlen = iov_cnt;
    do {
        ret = do_send
            ? sendmsg(sockfd, &msg, 0)
            : recvmsg(sockfd, &msg, 0);
    } while (ret < 0 && errno == EINTR);
    return ret;
#else
    /* else send piece-by-piece */
    /*XXX Note: windows has WSASend() and WSARecv() */
    unsigned i = 0;
    ssize_t ret = 0;
    while (i < iov_cnt) {
        ssize_t r = do_send
            ? send(sockfd, iov[i].iov_base, iov[i].iov_len, 0)
            : recv(sockfd, iov[i].iov_base, iov[i].iov_len, 0);
        if (r > 0) {
            ret += r;
        } else if (!r) {
            break;
        } else if (errno == EINTR) {
            continue;
        } else {
            /* else it is some "other" error,
             * only return if there was no data processed. */
            if (ret == 0) {
                ret = -1;
            }
            break;
        }
        i++;
    }
    return ret;
#endif
}

ssize_t iov_send_recv(int sockfd, struct iovec *iov, unsigned iov_cnt,
                      size_t offset, size_t bytes,
                      bool do_send)
{
    ssize_t ret;
    unsigned si, ei;            /* start and end indexes */
    if (bytes == 0) {
        /* Catch the do-nothing case early, as otherwise we will pass an
         * empty iovec to sendmsg/recvmsg(), and not all implementations
         * accept this.
         */
        return 0;
    }

    /* Find the start position, skipping `offset' bytes:
     * first, skip all full-sized vector elements, */
    for (si = 0; si < iov_cnt && offset >= iov[si].iov_len; ++si) {
        offset -= iov[si].iov_len;
    }
    if (offset) {
        assert(si < iov_cnt);
        /* second, skip `offset' bytes from the (now) first element,
         * undo it on exit */
        iov[si].iov_base += offset;
        iov[si].iov_len -= offset;
    }
    /* Find the end position skipping `bytes' bytes: */
    /* first, skip all full-sized elements */
    for (ei = si; ei < iov_cnt && iov[ei].iov_len <= bytes; ++ei) {
        bytes -= iov[ei].iov_len;
    }
    if (bytes) {
        /* second, fixup the last element, and remember
         * the length we've cut from the end of it in `bytes' */
        size_t tail;
        assert(ei < iov_cnt);
        assert(iov[ei].iov_len > bytes);
        tail = iov[ei].iov_len - bytes;
        iov[ei].iov_len = bytes;
        bytes = tail;  /* bytes is now equal to the tail size */
        ++ei;
    }

    ret = do_send_recv(sockfd, iov + si, ei - si, do_send);

    /* Undo the changes above */
    if (offset) {
        iov[si].iov_base -= offset;
        iov[si].iov_len += offset;
    }
    if (bytes) {
        iov[ei-1].iov_len += bytes;
    }

    return ret;
}


void iov_hexdump(const struct iovec *iov, const unsigned int iov_cnt,
                 FILE *fp, const char *prefix, size_t limit)
{
    unsigned int i, v, b;
    uint8_t *c;

    c = iov[0].iov_base;
    for (i = 0, v = 0, b = 0; b < limit; i++, b++) {
        if (i == iov[v].iov_len) {
            i = 0; v++;
            if (v == iov_cnt) {
                break;
            }
            c = iov[v].iov_base;
        }
        if ((b % 16) == 0) {
            fprintf(fp, "%s: %04x:", prefix, b);
        }
        if ((b % 4) == 0) {
            fprintf(fp, " ");
        }
        fprintf(fp, " %02x", c[i]);
        if ((b % 16) == 15) {
            fprintf(fp, "\n");
        }
    }
    if ((b % 16) != 0) {
        fprintf(fp, "\n");
    }
}

<<<<<<< HEAD
/* io vectors */

void qemu_iovec_init(QEMUIOVector *qiov, int alloc_hint)
{
    qiov->iov = g_malloc(alloc_hint * sizeof(struct iovec));
    qiov->niov = 0;
    qiov->nalloc = alloc_hint;
    qiov->size = 0;
}

void qemu_iovec_init_external(QEMUIOVector *qiov, struct iovec *iov, int niov)
{
    int i;

    qiov->iov = iov;
    qiov->niov = niov;
    qiov->nalloc = -1;
    qiov->size = 0;
    for (i = 0; i < niov; i++)
        qiov->size += iov[i].iov_len;
}

void qemu_iovec_add(QEMUIOVector *qiov, void *base, size_t len)
{
    assert(qiov->nalloc != -1);

    if (qiov->niov == qiov->nalloc) {
        qiov->nalloc = 2 * qiov->nalloc + 1;
        qiov->iov = g_realloc(qiov->iov, qiov->nalloc * sizeof(struct iovec));
    }
    qiov->iov[qiov->niov].iov_base = base;
    qiov->iov[qiov->niov].iov_len = len;
    qiov->size += len;
    ++qiov->niov;
}

/*
 * Concatenates (partial) iovecs from src to the end of dst.
 * It starts copying after skipping `soffset' bytes at the
 * beginning of src and adds individual vectors from src to
 * dst copies up to `sbytes' bytes total, or up to the end
 * of src if it comes first.  This way, it is okay to specify
 * very large value for `sbytes' to indicate "up to the end
 * of src".
 * Only vector pointers are processed, not the actual data buffers.
 */
void qemu_iovec_concat(QEMUIOVector *dst,
                       QEMUIOVector *src, size_t soffset, size_t sbytes)
{
    int i;
    size_t done;
    struct iovec *siov = src->iov;
    assert(dst->nalloc != -1);
    assert(src->size >= soffset);
    for (i = 0, done = 0; done < sbytes && i < src->niov; i++) {
        if (soffset < siov[i].iov_len) {
            size_t len = MIN(siov[i].iov_len - soffset, sbytes - done);
            qemu_iovec_add(dst, siov[i].iov_base + soffset, len);
            done += len;
            soffset = 0;
        } else {
            soffset -= siov[i].iov_len;
        }
    }
    /* return done; */
}

void qemu_iovec_destroy(QEMUIOVector *qiov)
{
    assert(qiov->nalloc != -1);

    qemu_iovec_reset(qiov);
    g_free(qiov->iov);
    qiov->nalloc = 0;
    qiov->iov = NULL;
}

void qemu_iovec_reset(QEMUIOVector *qiov)
{
    assert(qiov->nalloc != -1);

    qiov->niov = 0;
    qiov->size = 0;
}

size_t qemu_iovec_to_buf(QEMUIOVector *qiov, size_t offset,
                         void *buf, size_t bytes)
{
    return iov_to_buf(qiov->iov, qiov->niov, offset, buf, bytes);
}

size_t qemu_iovec_from_buf(QEMUIOVector *qiov, size_t offset,
                           const void *buf, size_t bytes)
{
    return iov_from_buf(qiov->iov, qiov->niov, offset, buf, bytes);
}

size_t qemu_iovec_memset(QEMUIOVector *qiov, size_t offset,
                         int fillc, size_t bytes)
{
    return iov_memset(qiov->iov, qiov->niov, offset, fillc, bytes);
=======
unsigned iov_copy(struct iovec *dst_iov, unsigned int dst_iov_cnt,
                 const struct iovec *iov, unsigned int iov_cnt,
                 size_t offset, size_t bytes)
{
    size_t len;
    unsigned int i, j;
    for (i = 0, j = 0; i < iov_cnt && j < dst_iov_cnt && bytes; i++) {
        if (offset >= iov[i].iov_len) {
            offset -= iov[i].iov_len;
            continue;
        }
        len = MIN(bytes, iov[i].iov_len - offset);

        dst_iov[j].iov_base = iov[i].iov_base + offset;
        dst_iov[j].iov_len = len;
        j++;
        bytes -= len;
        offset = 0;
    }
    assert(offset == 0);
    return j;
>>>>>>> aee0bf7d
}<|MERGE_RESOLUTION|>--- conflicted
+++ resolved
@@ -229,7 +229,29 @@
     }
 }
 
-<<<<<<< HEAD
+unsigned iov_copy(struct iovec *dst_iov, unsigned int dst_iov_cnt,
+                 const struct iovec *iov, unsigned int iov_cnt,
+                 size_t offset, size_t bytes)
+{
+    size_t len;
+    unsigned int i, j;
+    for (i = 0, j = 0; i < iov_cnt && j < dst_iov_cnt && bytes; i++) {
+        if (offset >= iov[i].iov_len) {
+            offset -= iov[i].iov_len;
+            continue;
+        }
+        len = MIN(bytes, iov[i].iov_len - offset);
+
+        dst_iov[j].iov_base = iov[i].iov_base + offset;
+        dst_iov[j].iov_len = len;
+        j++;
+        bytes -= len;
+        offset = 0;
+    }
+    assert(offset == 0);
+    return j;
+}
+
 /* io vectors */
 
 void qemu_iovec_init(QEMUIOVector *qiov, int alloc_hint)
@@ -331,27 +353,4 @@
                          int fillc, size_t bytes)
 {
     return iov_memset(qiov->iov, qiov->niov, offset, fillc, bytes);
-=======
-unsigned iov_copy(struct iovec *dst_iov, unsigned int dst_iov_cnt,
-                 const struct iovec *iov, unsigned int iov_cnt,
-                 size_t offset, size_t bytes)
-{
-    size_t len;
-    unsigned int i, j;
-    for (i = 0, j = 0; i < iov_cnt && j < dst_iov_cnt && bytes; i++) {
-        if (offset >= iov[i].iov_len) {
-            offset -= iov[i].iov_len;
-            continue;
-        }
-        len = MIN(bytes, iov[i].iov_len - offset);
-
-        dst_iov[j].iov_base = iov[i].iov_base + offset;
-        dst_iov[j].iov_len = len;
-        j++;
-        bytes -= len;
-        offset = 0;
-    }
-    assert(offset == 0);
-    return j;
->>>>>>> aee0bf7d
 }